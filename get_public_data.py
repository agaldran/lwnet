--- conflicted
+++ resolved
@@ -393,20 +393,12 @@
 print('All public data prepared, ready to go.')
 
 
-print(104*'-')
-<<<<<<< HEAD
-print('NOTE: The Les-AV dataset is hosted at figshare now, see get_public_data.py Line 405 forward for details.')
-print(104*'-')
-########################################################################################################################
-# What you can see below are the old instructions to download the Les-AV dataset. Since the release of this codebase,
-# Les-AV has been removed from the public url we used to employ for downloading it and hosted at figshare, which allows
-=======
+
 print('NOTE: The Les-AV dataset is hosted at figshare now, see get_public_data.py Line 400 forward for details.')
 print(104*'-')
 ########################################################################################################################
 # What you can see below are the old instructions to download the LES-AV dataset. Since the release of this codebase,
 # LES-AV has been removed from the public url we used to employ for downloading it and hosted at figshare, which allows
->>>>>>> 23003763
 # free downloading, but as far as I know it needs to be done manually. Please head to the following url:
 #
 # https://figshare.com/articles/dataset/LES-AV_dataset/11857698
